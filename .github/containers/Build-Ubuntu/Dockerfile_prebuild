ARG BASE_IMAGE=ubuntu:22.04
FROM ${BASE_IMAGE}
ARG DEBIAN_FRONTEND=noninteractive

ARG POSTGRES_VERSION=16
ARG DEB_PACKAGE_REL_PATH=packages/postgresql-16-documentdb-1_1.0.0_amd64.deb

RUN apt-get update

RUN apt-get install -y --no-install-recommends \
    wget \
    gnupg2 \
    lsb-release \
    ca-certificates \
    locales \
    sudo \
    && rm -rf /var/lib/apt/lists/*

RUN echo "en_US.UTF-8 UTF-8" > /etc/locale.gen && \
    locale-gen en_US.UTF-8

ENV LC_ALL=en_US.UTF-8
ENV LANGUAGE=en_US
ENV LC_COLLATE=en_US.UTF-8
ENV LC_CTYPE=en_US.UTF-8
ENV LANG=en_US.UTF-8

RUN echo "deb http://apt.postgresql.org/pub/repos/apt $(lsb_release -cs)-pgdg main ${POSTGRES_VERSION}" > /etc/apt/sources.list.d/pgdg.list && \
    wget --quiet -O - https://www.postgresql.org/media/keys/ACCC4CF8.asc | apt-key add - \
    && rm -rf /var/lib/apt/lists/*

# actual dependencies of the package
RUN apt-get update && apt-get install -y \
    postgresql-${POSTGRES_VERSION} \
    postgresql-${POSTGRES_VERSION}-cron \
    postgresql-${POSTGRES_VERSION}-pgvector \
    postgresql-${POSTGRES_VERSION}-postgis-3 \
    postgresql-${POSTGRES_VERSION}-rum \
    && rm -rf /var/lib/apt/lists/*

WORKDIR /scripts

COPY scripts/start_oss_server.sh /scripts/
COPY scripts/utils.sh /scripts/
COPY scripts/setup_psqlrc.sh /scripts/

RUN mkdir -p /tmp/install_setup
COPY ${DEB_PACKAGE_REL_PATH} /tmp/install_setup/
RUN dpkg -i /tmp/install_setup/$(basename "$DEB_PACKAGE_REL_PATH")

# Create documentdb user
RUN useradd -ms /bin/bash documentdb -G sudo
RUN echo "%sudo ALL=(ALL:ALL) NOPASSWD: ALL" >> /etc/sudoers.d/no-pass-ask

USER documentdb

<<<<<<< HEAD
RUN make  && sudo make install
  
# Set the entry point to run the new script at container startup  
ENTRYPOINT ["/bin/bash", "-c", "/home/documentdb/code/scripts/start_oss_server.sh \"$@\" & tail -f /dev/null", "--"]
=======
CMD ["bash", "-c", "/scripts/start_oss_server.sh & tail -f /dev/null"]
>>>>>>> e279ddaa
<|MERGE_RESOLUTION|>--- conflicted
+++ resolved
@@ -54,11 +54,4 @@
 
 USER documentdb
 
-<<<<<<< HEAD
-RUN make  && sudo make install
-  
-# Set the entry point to run the new script at container startup  
-ENTRYPOINT ["/bin/bash", "-c", "/home/documentdb/code/scripts/start_oss_server.sh \"$@\" & tail -f /dev/null", "--"]
-=======
-CMD ["bash", "-c", "/scripts/start_oss_server.sh & tail -f /dev/null"]
->>>>>>> e279ddaa
+ENTRYPOINT ["/bin/bash", "-c", "/scripts/start_oss_server.sh \"$@\" & tail -f /dev/null", "--"]